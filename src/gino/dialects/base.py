--- conflicted
+++ resolved
@@ -217,18 +217,6 @@
             )
         else:
             args = param_groups[0]
-<<<<<<< HEAD
-            rows = await cursor.async_execute(
-                context.statement, context.timeout, args, 1 if one else 0
-            )
-            if (not self.context.dialect.support_returning and
-                    (self.context.isinsert or self.context.isupdate)):
-                if self.context.execution_options.get(
-                    'return_affected_rows', False
-                ):
-                    return context.get_lastrowid(), context.get_affected_rows()
-                return context.get_lastrowid()
-=======
             if context.baked_query:
                 rows = await cursor.execute_baked(
                     context.baked_query, context.timeout, args, one
@@ -237,7 +225,13 @@
                 rows = await cursor.async_execute(
                     context.statement, context.timeout, args, 1 if one else 0
                 )
->>>>>>> 8131fb09
+            if (not self.context.dialect.support_returning and
+                    (self.context.isinsert or self.context.isupdate)):
+                if self.context.execution_options.get(
+                    'return_affected_rows', False
+                ):
+                    return context.get_lastrowid(), context.get_affected_rows()
+                return context.get_lastrowid()
             item = context.process_rows(rows, return_model=return_model)
             if one:
                 if item:
@@ -430,12 +424,9 @@
 class AsyncDialectMixin:
     cursor_cls = DBAPICursor
     dbapi_class = BaseDBAPI
-<<<<<<< HEAD
     support_returning = True
     support_prepare = True
-=======
     _bakery = None
->>>>>>> 8131fb09
 
     def _init_mixin(self, bakery):
         self._sa_conn = _SAConnection(
